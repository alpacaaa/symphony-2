--- conflicted
+++ resolved
@@ -34,17 +34,8 @@
 		protected $_to = array();
 
 		protected $_ip = '127.0.0.1';
-<<<<<<< HEAD
 		protected $_connection = false;
-=======
-
-		protected $_connection = false;
-
-		protected $_transport = 'tcp';
-
-		protected $_secure = false;
-
->>>>>>> 95aceda6
+
 		protected $_helo = false;
 		protected $_mail = false;
 		protected $_data = false;
@@ -229,10 +220,6 @@
 		 * @return void
 		 */
 		public function rcpt($to){
-<<<<<<< HEAD
-=======
-
->>>>>>> 95aceda6
 			if($this->_mail == false){
 				throw new SMTPException(__('Must call MAIL before calling RCPT'));
 			}
@@ -252,10 +239,6 @@
 		 * @return void
 		 */
 		public function data($data){
-<<<<<<< HEAD
-=======
-
->>>>>>> 95aceda6
 			if($this->_rcpt == false){
 				throw new SMTPException(__('Must call RCPT before calling DATA'));
 			}
@@ -332,7 +315,7 @@
 			if($this->_helo == false){
 				throw new SMTPException(__('Must call EHLO (or HELO) before calling AUTH'));
 			}
-			if($this->_auth !== false){
+			else if($this->_auth !== false){
 				throw new SMTPException(__('Can not call AUTH again.'));
 			}
 
@@ -411,18 +394,17 @@
 			$this->checkConnection();
 
 			if ($timeout !== null) {
-			   stream_set_timeout($this->_connection, $timeout);
+				stream_set_timeout($this->_connection, $timeout);
 			}
 
 			$response = fgets($this->_connection, 1024);
-
 			$info = stream_get_meta_data($this->_connection);
 
 			if (!empty($info['timed_out'])) {
 				throw new SMTPException(__('%s has timed out', array($this->_host)));
 			}
 
-			if ($response === false) {
+			else if ($response === false) {
 				throw new SMTPException(__('Could not read from %s', array($this->_host)));
 			}
 
@@ -497,7 +479,6 @@
 						throw new SMTPException(__('Unable to open socket. %s', array($errorStr)));
 					}
 				}
-<<<<<<< HEAD
 
 				if(@stream_set_timeout($this->_connection, self::TIMEOUT) === false){
 					throw new SMTPException(__('Unable to set timeout.'));
@@ -510,18 +491,6 @@
 				if(($this->_user !== null) && ($this->_pass !== null)){
 					$this->_auth();
 				}
-=======
-				if(@stream_set_timeout($this->_connection, self::TIMEOUT) === false){
-					throw new SMTPException(__('Unable to set timeout.'));
-				}
-				$this->helo();
-				if($this->_secure == 'tls'){
-					$this->_tls();
-				}
-				if(($this->_user !== null) && ($this->_pass !== null)){
-					$this->_auth();
-				}
->>>>>>> 95aceda6
 			}
 		}
 	}