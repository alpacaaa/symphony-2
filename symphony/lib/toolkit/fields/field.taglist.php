--- conflicted
+++ resolved
@@ -243,11 +243,7 @@
 			$wrapper->appendChild($list);
 		}
 
-<<<<<<< HEAD
-		public function prepareTableValue($data, XMLElement $link=NULL){
-=======
 		public function prepareTableValue($data, XMLElement $link=NULL, $entry_id = null){
->>>>>>> 4821b14f
 			if(!is_array($data) || empty($data)) return;
 
 			$value = NULL;
@@ -255,11 +251,7 @@
 				$value = (is_array($data['value']) ? self::__tagArrayToString($data['value']) : $data['value']);
 			}
 
-<<<<<<< HEAD
-			return parent::prepareTableValue(array('value' => General::sanitize($value)), $link);
-=======
 			return parent::prepareTableValue(array('value' => General::sanitize($value)), $link, $entry_id = null);
->>>>>>> 4821b14f
 		}
 
 	/*-------------------------------------------------------------------------
