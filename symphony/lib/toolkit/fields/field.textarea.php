<?php

	
	
	Class fieldTextarea extends Field {
		function __construct(&$parent){
			
			parent::__construct($parent);
			$this->_name = __('Textarea');		
			$this->_required = true;
			
			// Set default
			$this->set('show_column', 'no');
			$this->set('required', 'yes');
		}
		
		function canFilter(){
			return true;
		}
		
		public function canImport(){
			return true;
		}
		
		function displayPublishPanel(&$wrapper, $data=NULL, $flagWithError=NULL, $fieldnamePrefix=NULL, $fieldnamePostfix=NULL){
			$label = Widget::Label($this->get('label'));
			if($this->get('required') != 'yes') $label->appendChild(new XMLElement('i', __('Optional')));
			
			$textarea = Widget::Textarea('fields'.$fieldnamePrefix.'['.$this->get('element_name').']'.$fieldnamePostfix, $this->get('size'), '50', (strlen($data['value']) != 0 ? General::sanitize($data['value']) : NULL));
			
			if($this->get('formatter') != 'none') $textarea->setAttribute('class', $this->get('formatter'));
			
			###
			# Delegate: ModifyTextareaFieldPublishWidget
			# Description: Allows developers modify the textarea before it is rendered in the publish forms
			$this->_engine->ExtensionManager->notifyMembers('ModifyTextareaFieldPublishWidget', '/backend/', array('field' => &$this, 'label' => &$label, 'textarea' => &$textarea));
			
			$label->appendChild($textarea);
			
			if($flagWithError != NULL) $wrapper->appendChild(Widget::wrapFormElementWithError($label, $flagWithError));
			else $wrapper->appendChild($label);
		}

		function commit(){
			
			if(!parent::commit()) return false;
			
			$id = $this->get('id');

			if($id === false) return false;
			
			$fields = array();
			
			$fields['field_id'] = $id;
			if($this->get('formatter') != 'none') $fields['formatter'] = $this->get('formatter');
			$fields['size'] = $this->get('size');
			
			Symphony::Database()->query("DELETE FROM `tbl_fields_".$this->handle()."` WHERE `field_id` = '$id' LIMIT 1");		
			return Symphony::Database()->insert($fields, 'tbl_fields_' . $this->handle());
					
		}
		
		public function buildDSRetrivalSQL($data, &$joins, &$where) {
			$field_id = $this->get('id');
			
			if (self::isFilterRegex($data[0])) {
				$this->_key++;
				$pattern = str_replace('regexp:', '', $this->cleanValue($data[0]));
				$joins .= "
					LEFT JOIN
						`tbl_entries_data_{$field_id}` AS t{$field_id}_{$this->_key}
						ON (e.id = t{$field_id}_{$this->_key}.entry_id)
				";
				$where .= "
					AND t{$field_id}_{$this->_key}.value REGEXP '{$pattern}'
				";
				
			} else {
				if (is_array($data)) $data = $data[0];
				
				$data = $this->cleanValue($data);
				$this->_key++;
				$joins .= "
					LEFT JOIN
						`tbl_entries_data_{$field_id}` AS t{$field_id}_{$this->_key}
						ON (e.id = t{$field_id}_{$this->_key}.entry_id)
				";
				$where .= "
					AND MATCH (t{$field_id}_{$this->_key}.value) AGAINST ('{$data}' IN BOOLEAN MODE)
				";
			}
			
			return true;
		}
		
		function checkPostFieldData($data, &$message, $entry_id=NULL){
			
			$message = NULL;
			
			if($this->get('required') == 'yes' && strlen($data) == 0){
				$message = __("'%s' is a required field.", array($this->get('label')));
				return self::__MISSING_FIELDS__;
			}	

			return self::__OK__;
							
		}
		
		public function processRawFieldData($data, &$status, $simulate = false, $entry_id = null) {
			$status = self::__OK__;
			
			$result = array(
				'value' => $data
			);
			
			$formatted = $this->applyFormatting($data);

			include_once(TOOLKIT . '/class.xsltprocess.php');
			
			$result['value_formatted'] = $formatted;
			
			if(!General::validateXML($formatted, $errors, false, new XsltProcess)){
				$result['value_formatted'] = html_entity_decode($formatted, ENT_QUOTES, 'UTF-8');
				$result['value_formatted'] = $this->__replaceAmpersands($result['value_formatted']);

				if(!General::validateXML($result['value_formatted'], $errors, false, new XsltProcess)){
					$result['value_formatted'] = General::sanitize($formatted);
				}
			}

			return $result;
		}

		function applyFormatting($data){
	
			if($this->get('formatter')){

				if(isset($this->_ParentCatalogue['entrymanager'])) $tfm = $this->_ParentCatalogue['entrymanager']->formatterManager;
				else $tfm = new TextformatterManager($this->_engine);
				
				$formatter = $tfm->create($this->get('formatter'));

				return $data = $formatter->run($data);

			}	

			return $data;		
		}
		
<<<<<<< HEAD
		private function replaceAmpersands($value) {
=======
		private function __replaceAmpersands($value) {
>>>>>>> 0514b900
			return preg_replace('/&(?!(#[0-9]+|#x[0-9a-f]+|amp|lt|gt);)/i', '&amp;', trim($value));
		}
		
		public function appendFormattedElement(&$wrapper, $data, $encode = false, $mode) {
			
			if ($mode == null || $mode == 'formatted') {
				
				if ($this->get('formatter') && isset($data['value_formatted'])) {
					$value = $data['value_formatted'];
				}

				else {
					$value = $data['value'];
				}

<<<<<<< HEAD
				$value = $this->replaceAmpersands($value);
				
				$attributes = array(
					'word-count' => General::countWords($value)
				);
=======
				$value = $this->__replaceAmpersands($value);
>>>>>>> 0514b900
				
				if ($mode == 'formatted') $attributes['mode'] = $mode;
				
				$wrapper->appendChild(
					new XMLElement(
						$this->get('element_name'),
						($encode ? General::sanitize($value) : $value),
						$attributes
					)
				);
				
<<<<<<< HEAD
			} elseif ($mode == 'unformatted') {
				
				$value = $this->replaceAmpersands($data['value']);
=======
			}
				
			elseif ($mode == 'unformatted') {
>>>>>>> 0514b900

				$wrapper->appendChild(
					new XMLElement(
						$this->get('element_name'),
<<<<<<< HEAD
						($encode ? General::sanitize($value) : $value),
						array(
							'word-count' => General::countWords($value),
=======
						sprintf('<![CDATA[%s]]>', $data['value']),
						array(
>>>>>>> 0514b900
							'mode' => $mode
						)
					)
				);
				
			}

		}

		function checkFields(&$required, $checkForDuplicates=true, $checkForParentSection=true){
			$required = array();		
			if($this->get('size') == '' || !is_numeric($this->get('size'))) $required[] = 'size';
			return parent::checkFields($required, $checkForDuplicates, $checkForParentSection);
			
		}

		function findDefaults(&$fields){
			if(!isset($fields['size'])) $fields['size'] = 15;				
		}
		
		public function displaySettingsPanel(&$wrapper, $errors = null) {
			parent::displaySettingsPanel($wrapper, $errors);

			$group = new XMLElement('div', NULL, array('class' => 'group'));
			
			$div = new XMLElement('div');
			
			## Textarea Size
			$label = Widget::Label();
			$input = Widget::Input('fields['.$this->get('sortorder').'][size]', $this->get('size'));
			$input->setAttribute('size', '3');
			$label->setValue(__('Make textarea %s rows tall', array($input->generate())));
			$div->appendChild($label);
			
			$this->appendRequiredCheckbox($div);
			$group->appendChild($div);
			
			$group->appendChild($this->buildFormatterSelect($this->get('formatter'), 'fields['.$this->get('sortorder').'][formatter]', 'Text Formatter'));
			
			$wrapper->appendChild($group);
			
			$this->appendShowColumnCheckbox($wrapper);						
		}
		
		function createTable(){
			
			return Symphony::Database()->query(
			
				"CREATE TABLE IF NOT EXISTS `tbl_entries_data_" . $this->get('id') . "` (
				  `id` int(11) unsigned NOT NULL auto_increment,
				  `entry_id` int(11) unsigned NOT NULL,
				  `value` text,
				  `value_formatted` text,
				  PRIMARY KEY  (`id`),
				  KEY `entry_id` (`entry_id`),
				  FULLTEXT KEY `value` (`value`)
				) TYPE=MyISAM;"
			
			);
		}		

		public function getExampleFormMarkup(){
			$label = Widget::Label($this->get('label'));
			$label->appendChild(Widget::Textarea('fields['.$this->get('element_name').']', $this->get('size'), 50));
			
			return $label;
		}
		
		public function fetchIncludableElements() {
			
			if ($this->get('formatter')) {
				return array(
					$this->get('element_name') . ': formatted',
					$this->get('element_name') . ': unformatted'
				);
			}
		
			return array(
				$this->get('element_name')
			);
		}

	}
<|MERGE_RESOLUTION|>--- conflicted
+++ resolved
@@ -147,11 +147,7 @@
 			return $data;		
 		}
 		
-<<<<<<< HEAD
-		private function replaceAmpersands($value) {
-=======
 		private function __replaceAmpersands($value) {
->>>>>>> 0514b900
 			return preg_replace('/&(?!(#[0-9]+|#x[0-9a-f]+|amp|lt|gt);)/i', '&amp;', trim($value));
 		}
 		
@@ -167,15 +163,7 @@
 					$value = $data['value'];
 				}
 
-<<<<<<< HEAD
-				$value = $this->replaceAmpersands($value);
-				
-				$attributes = array(
-					'word-count' => General::countWords($value)
-				);
-=======
 				$value = $this->__replaceAmpersands($value);
->>>>>>> 0514b900
 				
 				if ($mode == 'formatted') $attributes['mode'] = $mode;
 				
@@ -187,27 +175,15 @@
 					)
 				);
 				
-<<<<<<< HEAD
-			} elseif ($mode == 'unformatted') {
-				
-				$value = $this->replaceAmpersands($data['value']);
-=======
 			}
 				
 			elseif ($mode == 'unformatted') {
->>>>>>> 0514b900
 
 				$wrapper->appendChild(
 					new XMLElement(
 						$this->get('element_name'),
-<<<<<<< HEAD
-						($encode ? General::sanitize($value) : $value),
-						array(
-							'word-count' => General::countWords($value),
-=======
 						sprintf('<![CDATA[%s]]>', $data['value']),
 						array(
->>>>>>> 0514b900
 							'mode' => $mode
 						)
 					)
