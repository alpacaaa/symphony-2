<?php

	require_once(TOOLKIT . '/class.xsltpage.php');
	require_once(TOOLKIT . '/class.datasourcemanager.php');
	require_once(TOOLKIT . '/class.eventmanager.php');
	require_once(TOOLKIT . '/class.extensionmanager.php');
			
	Class FrontendPage extends XSLTPage{
		
		const FRONTEND_OUTPUT_NORMAL = 0;
		const FRONTEND_OUTPUT_DEBUG = 1;
		const FRONTEND_OUTPUT_PROFILE = 2;
				
		private $_page;
		private $_pageData;
		private $_env;
		private $_events_xml;
		public $_param;		
		public $_Parent;
		public $DatasourceManager;
		public $ExtensionManager;		
				
		function __construct(&$parent){
			parent::__construct();
			
			$this->_Parent = $parent;
			$this->_env = array();
			
			$this->DatasourceManager = new DatasourceManager($this->_Parent);
			$this->EventManager = new EventManager($this->_Parent);	
			$this->ExtensionManager = new ExtensionManager($this->_Parent);
		}
		
		public function pageData(){
			return $this->_pageData;
		}
		
		public function generate($page) {
			$full_generate = true;
			$devkit = null;
			$output = null;
			
			if ($this->_Parent->isLoggedIn()) {
				####
				# Delegate: FrontendDevKitResolve
				# Description: Allows a devkit object to be specified, and stop continued execution:
				# Global: Yes
				$this->ExtensionManager->notifyMembers(
					'FrontendDevKitResolve', '/frontend/',
					array(
						'full_generate'	=> &$full_generate,
						'devkit'		=> &$devkit
					)
				);
			}
			
			$this->_Parent->Profiler->sample('Page creation process started');
			$this->_page = $page;
			$this->__buildPage($full_generate);
			
			if ($full_generate) {
				####
				# Delegate: FrontendOutputPreGenerate
				# Description: Immediately before generating the page. Provided with the page object, XML and XSLT
				# Global: Yes
				$this->ExtensionManager->notifyMembers(
					'FrontendOutputPreGenerate', '/frontend/',
					array(
						'page'	=> &$this,
						'xml'	=> $this->_xml,
						'xsl'	=> $this->_xsl
					)
				);
				
				if (is_null($devkit)) {
					if(@in_array('XML', $this->_pageData['type']) || @in_array('xml', $this->_pageData['type'])) {
						$this->addHeaderToPage('Content-Type', 'text/xml; charset=utf-8');
					}
					
					else{
						$this->addHeaderToPage('Content-Type', 'text/html; charset=utf-8');
					}
						
					if(@in_array('404', $this->_pageData['type'])){
						$this->addHeaderToPage('HTTP/1.0 404 Not Found');
					}
					
					elseif(@in_array('403', $this->_pageData['type'])){
						$this->addHeaderToPage('HTTP/1.0 403 Forbidden');
					}
				}
				
				####
				# Delegate: FrontendPreRenderHeaders
				# Description: This is just prior to the page headers being rendered, and is suitable for changing them
				# Global: Yes
				$this->ExtensionManager->notifyMembers('FrontendPreRenderHeaders', '/frontend/');
				
				$output = parent::generate();
				
				####
				# Delegate: FrontendOutputPostGenerate
				# Description: Immediately after generating the page. Provided with string containing page source
				# Global: Yes
				$this->ExtensionManager->notifyMembers('FrontendOutputPostGenerate', '/frontend/', array('output' => &$output));

				$this->_Parent->Profiler->sample('XSLT Transformation', PROFILE_LAP);
				
				if (is_null($devkit) && !$output) {
					$errstr = NULL;
					
					while (list($key, $val) = $this->Proc->getError()) {
						$errstr .= 'Line: ' . $val['line'] . ' - ' . $val['message'] . self::CRLF;
					};
					
					throw new SymphonyErrorPage(trim($errstr), NULL, 'xslt-error', array('proc' => clone $this->Proc));
				}
				
				$this->_Parent->Profiler->sample('Page creation complete');
			}
			
			if (!is_null($devkit)) {
				$devkit->prepare($this, $this->_pageData, $this->_xml, $this->_param, $output);
				
				return $devkit->build();
			}
			
			## EVENT DETAILS IN SOURCE
			if ($this->_Parent->isLoggedIn() && Symphony::Configuration()->get('display_event_xml_in_source', 'public') == 'yes') {
				$output .= self::CRLF . '<!-- ' . self::CRLF . $this->_events_xml->generate(true) . ' -->';
			}
			
			return $output;
		}
		
		private function __buildPage(){
			
			$start = precision_timer();
			
			if(!$page = $this->resolvePage()){
				
				$page = Symphony::Database()->fetchRow(0, "
								SELECT `tbl_pages`.* 
								FROM `tbl_pages`, `tbl_pages_types` 
								WHERE `tbl_pages_types`.page_id = `tbl_pages`.id 
								AND tbl_pages_types.`type` = '404' 
								LIMIT 1");

				if(empty($page)){
					throw new SymphonyErrorPage(
						__('The page you requested does not exist.'), 	
						__('Page Not Found'),
						'error', 
						array('header' => 'HTTP/1.0 404 Not Found')
					);
				}
				
				$page['filelocation'] = $this->resolvePageFileLocation($page['path'], $page['handle']);
				$page['type'] = $this->__fetchPageTypes($page['id']);	
			}
			
			####
			# Delegate: FrontendPageResolved
			# Description: Just after having resolved the page, but prior to any commencement of output creation
			# Global: Yes
			$this->ExtensionManager->notifyMembers('FrontendPageResolved', '/frontend/', array('page' => &$this, 'page_data' => &$page));

			$this->_pageData = $page;
			$root_page = @array_shift(explode('/', $page['path']));
			$current_path = explode(dirname($_SERVER['SCRIPT_NAME']), $_SERVER['REQUEST_URI'], 2);
			$current_path = '/' . ltrim(end($current_path), '/');
			
			// Get max upload size from php and symphony config then choose the smallest
			$upload_size_php = ini_size_to_bytes(ini_get('upload_max_filesize'));
			$upload_size_sym = Frontend::instance()->Configuration->get('max_upload_size','admin');

			$this->_param = array(
				'today' => DateTimeObj::get('Y-m-d'),
				'current-time' => DateTimeObj::get('H:i'),
				'this-year' => DateTimeObj::get('Y'),
				'this-month' => DateTimeObj::get('m'),
				'this-day' => DateTimeObj::get('d'),
				'timezone' => DateTimeObj::get('P'),
				'website-name' => Symphony::Configuration()->get('sitename', 'general'),
				'page-title' => $page['title'],
				'root' => URL,
				'workspace' => URL . '/workspace',
				'root-page' => ($root_page ? $root_page : $page['handle']),
				'current-page' => $page['handle'],
				'current-page-id' => $page['id'],
				'current-path' => $current_path,
				'parent-path' => '/' . $page['path'],
				'current-url' => URL . $current_path,
				'upload-limit' => min($upload_size_php, $upload_size_sym),
<<<<<<< HEAD
				'symphony-build' => Symphony::Configuration()->get('build', 'symphony'),
=======
				'symphony-version' => $this->_Parent->Configuration->get('version', 'symphony'),
>>>>>>> 52621226
			);
		
			if(is_array($this->_env['url'])){
				foreach($this->_env['url'] as $key => $val) $this->_param[$key] = $val;
			}

			if(is_array($_GET) && !empty($_GET)){
			    foreach($_GET as $key => $val){			    
			        if(!in_array($key, array('symphony-page', 'debug', 'profile'))) $this->_param['url-' . $key] = $val;
			    }
			}
			
			if(is_array($_COOKIE[__SYM_COOKIE_PREFIX_]) && !empty($_COOKIE[__SYM_COOKIE_PREFIX_])){
				foreach($_COOKIE[__SYM_COOKIE_PREFIX_] as $key => $val){
					$this->_param['cookie-' . $key] = $val;
				}
			}
			
			// Flatten parameters:
			General::flattenArray($this->_param);

			####
			# Delegate: FrontendParamsResolve
			# Description: Just after having resolved the page params, but prior to any commencement of output creation
			# Global: Yes
			$this->ExtensionManager->notifyMembers('FrontendParamsResolve', '/frontend/', array('params' => &$this->_param));
			
			$xml_build_start = precision_timer();
			
			$xml = new XMLElement('data');
			$xml->setIncludeHeader(true);
			
			$events = new XMLElement('events');
			$this->__processEvents($page['events'], $events);
			$xml->appendChild($events);
			
			$this->_events_xml = clone $events;
						
			$this->__processDatasources($page['data_sources'], $xml);
			
			$this->_Parent->Profiler->seed($xml_build_start);
			$this->_Parent->Profiler->sample('XML Built', PROFILE_LAP);
			
			if(is_array($this->_env['pool']) && !empty($this->_env['pool'])){
				foreach($this->_env['pool'] as $handle => $p){
		
					if(!is_array($p)) $p = array($p);
					foreach($p as $key => $value){
						
						if(is_array($value) && !empty($value)){
							foreach($value as $kk => $vv){
								$this->_param[$handle] .= @implode(', ', $vv) . ',';
							}
						}

						else{
							$this->_param[$handle] = @implode(', ', $p);
						}
					}
					
					$this->_param[$handle] = trim($this->_param[$handle], ',');
				}
			}
			
			####
			# Delegate: FrontendParamsPostResolve
			# Description: Access to the resolved param pool, including additional parameters provided by Data Source outputs
			# Global: Yes
			$this->ExtensionManager->notifyMembers('FrontendParamsPostResolve', '/frontend/', array('params' => $this->_param));
			
			## TODO: Add delegate for adding/removing items in the params

			$xsl = '<?xml version="1.0" encoding="UTF-8"?>
<xsl:stylesheet version="1.0" xmlns:xsl="http://www.w3.org/1999/XSL/Transform">
	<xsl:import href="./workspace/pages/' . basename($page['filelocation']).'"/>
</xsl:stylesheet>';
			
			$this->_Parent->Profiler->seed();
			$this->setXML($xml->generate(true, 0));
			$this->_Parent->Profiler->sample('XML Generation', PROFILE_LAP);

			$this->setXSL($xsl, false);
			$this->setRuntimeParam($this->_param);
			
			$this->_Parent->Profiler->seed($start);
			$this->_Parent->Profiler->sample('Page Built', PROFILE_LAP);
		
		}

		public function resolvePage($page=NULL){
		
			if($page) $this->_page = $page;
		
			$row = NULL;

			####
			# Delegate: FrontendPrePageResolve
			# Description: Before page resolve. Allows manipulation of page without redirection
			# Global: Yes
			$this->ExtensionManager->notifyMembers('FrontendPrePageResolve', '/frontend/', array('row' => &$row, 'page' => &$this->_page));
			
			
			## Default to the index page if no page has been specified
			if(!$this->_page && is_null($row)){
				$row = Symphony::Database()->fetchRow(0, "SELECT `tbl_pages`.* FROM `tbl_pages`, `tbl_pages_types` 
															  WHERE `tbl_pages_types`.page_id = `tbl_pages`.id 
															  AND tbl_pages_types.`type` = 'index' 
															  LIMIT 1");
			}
			
			elseif(is_null($row)){

				$pathArr = preg_split('/\//', trim($this->_page, '/'), -1, PREG_SPLIT_NO_EMPTY);			
				$prevPage = NULL;

				$valid_page_path = array();
				$page_extra_bits = array();
	
				$handle = array_pop($pathArr);

				do{
					$path = implode('/', $pathArr);

					$sql = "SELECT * FROM `tbl_pages`
							WHERE `path` ".($path ? " = '$path'" : 'IS NULL')." 
							AND `handle` = '$handle' LIMIT 1";

					if($row = Symphony::Database()->fetchRow(0, $sql)){

						array_push($pathArr, $handle);
						$valid_page_path = $pathArr;

						break 1;	

					}else
						$page_extra_bits[] = $handle;
				
				}while($handle = array_pop($pathArr));
			
				if(empty($valid_page_path)) return;
			
				if(!$this->__isSchemaValid($row['id'], $page_extra_bits)) return;
			}

			##Process the extra URL params
			$url_params = preg_split('/\//', $row['params'], -1, PREG_SPLIT_NO_EMPTY);

			foreach($url_params as $var){
				$this->_env['url'][$var] = NULL;
			}
			
			if(is_array($page_extra_bits) && !empty($page_extra_bits)) $page_extra_bits = array_reverse($page_extra_bits);

			for($ii = 0; $ii < count($page_extra_bits); $ii++){
				$this->_env['url'][$url_params[$ii]] = str_replace(' ', '+', $page_extra_bits[$ii]);
			}
			
			if(!is_array($row) || empty($row)) return;

			$row['type'] = $this->__fetchPageTypes($row['id']);

			## Make sure the user has permission to access this page
			if(!$this->_Parent->isLoggedIn() && in_array('admin', $row['type'])){
				$row = Symphony::Database()->fetchRow(0, "SELECT `tbl_pages`.* FROM `tbl_pages`, `tbl_pages_types` 
															  WHERE `tbl_pages_types`.page_id = `tbl_pages`.id AND tbl_pages_types.`type` = '403' 
															  LIMIT 1");
				
				if(empty($row)){
					throw new SymphonyErrorPage( 
						__('Please <a href="%s">login</a> to view this page.', array(URL.'/symphony/login/')), 
						__('Forbidden'), 
						'error', 
						array('header' => 'HTTP/1.0 403 Forbidden')
					);
				}
				
				$row['type'] = $this->__fetchPageTypes($row['id']);
				
 			}	

			$row['filelocation'] = $this->resolvePageFileLocation($row['path'], $row['handle']);
	
			return $row;
				
		}
		
		private function __fetchPageTypes($page_id){
			return Symphony::Database()->fetchCol('type', "SELECT `type` FROM `tbl_pages_types` WHERE `page_id` = '{$page_id}' ");
		}
		
		private function __isSchemaValid($page_id, $bits){
	
			$schema = Symphony::Database()->fetchVar('params', 0, "SELECT `params` FROM `tbl_pages` WHERE `id` = '".$page_id."' LIMIT 1");					
			$schema_arr = preg_split('/\//', $schema, -1, PREG_SPLIT_NO_EMPTY);		
	
			return (count($schema_arr) >= count($bits));
		
		}

		private static function resolvePageFileLocation($path, $handle){
			return (PAGES . '/' . trim(str_replace('/', '_', $path . '_' . $handle), '_') . '.xsl');
		}
		
		private function __buildDatasourcePooledParamList($datasources){
			if(!is_array($datasources) || empty($datasources)) return array();
			
			$list = array();
			
			foreach($datasources as $handle){
				$rootelement = str_replace('_', '-', $handle);
				$list[] = '$ds-' . $rootelement;
			}
			
			return $list;		
		}
		
		private function __findDatasourceOrder($dependenciesList){
			if(!is_array($dependenciesList) || empty($dependenciesList)) return;
			
			$orderedList = array();
			$dsKeyArray = $this->__buildDatasourcePooledParamList(array_keys($dependenciesList));

			## 1. First do a cleanup of each dependency list, removing non-existant DS's and find 
			##    the ones that have no dependencies, removing them from the list
			foreach($dependenciesList as $handle => $dependencies){
				
				$dependenciesList[$handle] = @array_intersect($dsKeyArray, $dependencies);
				
				if(empty($dependenciesList[$handle])){ 
					unset($dependenciesList[$handle]);
					$orderedList[] = str_replace('_', '-', $handle);
				}
			}
			
			## 2. Iterate over the remaining DS's. Find if all their dependencies are
			##    in the $orderedList array. Keep iterating until all DS's are in that list
			##	  or there are circular dependencies (list doesn't change between iterations of the while loop)
			do{
				
				$last_count = count($dependenciesList);
				
				foreach($dependenciesList as $handle => $dependencies){					
					if(General::in_array_all(array_map(create_function('$a', "return str_replace('\$ds-', '', \$a);"), $dependencies), $orderedList)){
						$orderedList[] = str_replace('_', '-', $handle);
						unset($dependenciesList[$handle]);
					}		
				}
								
			}while(!empty($dependenciesList) && $last_count > count($dependenciesList));
			
			if(!empty($dependenciesList)) $orderedList = array_merge($orderedList, array_keys($dependenciesList));
			
			return array_map(create_function('$a', "return str_replace('-', '_', \$a);"), $orderedList);
			
		}
		
		private function __processDatasources($datasources, &$wrapper){
			
			if(trim($datasources) == '') return;
			
			$datasources = preg_split('/,\s*/i', $datasources, -1, PREG_SPLIT_NO_EMPTY);
			$datasources = array_map('trim', $datasources);
			
			if(!is_array($datasources) || empty($datasources)) return;
			
			$this->_env['pool'] = array();
			
			$pool = array();
			$dependencies = array();
			
			foreach($datasources as $handle){

				$this->_Parent->Profiler->seed();

				$pool[$handle] =& $this->DatasourceManager->create($handle, NULL, false);
				
				$dependencies[$handle] = $pool[$handle]->getDependencies();
				
				unset($ds);
				
			}
			
			$dsOrder = $this->__findDatasourceOrder($dependencies);
			
			foreach($dsOrder as $handle){

				$this->_Parent->Profiler->seed();
				
				$dbstats = Symphony::Database()->getStatistics();
				$queries = $dbstats['queries'];
				
				$ds = $pool[$handle];
				$ds->processParameters(array('env' => $this->_env, 'param' => $this->_param));
				
				if($xml = $ds->grab($this->_env['pool'])):
					if(is_object($xml)) $wrapper->appendChild($xml);
					else $wrapper->setValue($wrapper->getValue() . self::CRLF . '	' . trim($xml));
					
				endif;
				
				$dbstats = Symphony::Database()->getStatistics();
				$queries = $dbstats['queries'] - $queries;
				
				$this->_Parent->Profiler->sample($handle, PROFILE_LAP, 'Datasource', $queries);
				
				unset($ds);
				
			}
		}
		
		private function __processEvents($events, &$wrapper){
			
			####
			# Delegate: FrontendProcessEvents
			# Description: Manipulate the events array and event element wrapper
			# Global: Yes
			$this->ExtensionManager->notifyMembers(
				'FrontendProcessEvents', 
				'/frontend/', 
				array(
					'env' => $this->_env, 
					'events' => &$events, 
					'wrapper' => &$wrapper, 
					'page_data' => $this->_pageData
				)
			);
			#####

			if(strlen(trim($events)) > 0){			
				$events = preg_split('/,\s*/i', $events, -1, PREG_SPLIT_NO_EMPTY);
				$events = array_map('trim', $events);
			
				if(!is_array($events) || empty($events)) return;
			
				foreach($events as $handle){
					$this->_Parent->Profiler->seed();
					
					$dbstats = Symphony::Database()->getStatistics();
					$queries = $dbstats['queries'];
					
					$event = $this->EventManager->create($handle, array('env' => $this->_env, 'param' => $this->_param));
				
					if($xml = $event->load()):
				
						if(is_object($xml)) $wrapper->appendChild($xml);
						else $wrapper->setValue($wrapper->getValue() . self::CRLF . '	' . trim($xml));
										
					endif;
				
					$dbstats = Symphony::Database()->getStatistics();
					$queries = $dbstats['queries'] - $queries;

					$this->_Parent->Profiler->sample($handle, PROFILE_LAP, 'Datasource', $queries);
				
				}
			}
			
			####
			# Delegate: FrontendEventPostProcess
			# Description: Just after the page events have triggered. Provided with the XML object
			# Global: Yes
			$this->ExtensionManager->notifyMembers('FrontendEventPostProcess', '/frontend/', array('xml' => &$wrapper));
			
		}		
	}<|MERGE_RESOLUTION|>--- conflicted
+++ resolved
@@ -192,11 +192,7 @@
 				'parent-path' => '/' . $page['path'],
 				'current-url' => URL . $current_path,
 				'upload-limit' => min($upload_size_php, $upload_size_sym),
-<<<<<<< HEAD
-				'symphony-build' => Symphony::Configuration()->get('build', 'symphony'),
-=======
 				'symphony-version' => $this->_Parent->Configuration->get('version', 'symphony'),
->>>>>>> 52621226
 			);
 		
 			if(is_array($this->_env['url'])){
