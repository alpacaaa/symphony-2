--- conflicted
+++ resolved
@@ -190,29 +190,10 @@
 			$this->addElementToHead(new XMLElement('meta', NULL, array('http-equiv' => 'Content-Type', 'content' => 'text/html; charset=UTF-8')), 0);
 			$this->addStylesheetToHead(URL . '/symphony/assets/symphony.duplicator.css', 'screen', 70);
 			$this->addScriptToHead(URL . '/symphony/assets/jquery.js', 50);
-			$this->addScriptToHead(URL . '/symphony/assets/jquery.color.js', 51);
 			$this->addScriptToHead(URL . '/symphony/assets/symphony.collapsible.js', 60);
 			$this->addScriptToHead(URL . '/symphony/assets/symphony.orderable.js', 61);
 			$this->addScriptToHead(URL . '/symphony/assets/symphony.duplicator.js', 62);
-			$this->addScriptToHead(URL . '/symphony/assets/symphony.tags.js', 63);
-			$this->addScriptToHead(URL . '/symphony/assets/symphony.picker.js', 63);
 			$this->addScriptToHead(URL . '/symphony/assets/admin.js', 70);
-<<<<<<< HEAD
-			$this->addElementToHead(
-				new XMLElement(
-					'script', 
-					"Symphony.Context.add('env', " . json_encode($this->_context) . ");", 
-					array('type' => 'text/javascript')
-				), 71
-			);
-					
-			###
-			# Delegate: InitaliseAdminPageHead
-			# Description: Allows developers to insert items into the page HEAD. Use $context['parent']->Page
-			#			   for access to the page object
-			$this->_Parent->ExtensionManager->notifyMembers('InitaliseAdminPageHead', '/backend/');	
-			
-=======
 
 			/**
 			 * Allows developers to insert items into the page HEAD. Use $context['parent']->Page
@@ -224,7 +205,6 @@
 			 */
 			Administration::instance()->ExtensionManager->notifyMembers('InitaliseAdminPageHead', '/backend/');
 
->>>>>>> 4ff048c2
 			$this->addHeaderToPage('Content-Type', 'text/html; charset=UTF-8');
 
 			if(isset($_REQUEST['action'])){
@@ -434,48 +414,6 @@
 				$this->Form->prependChild($this->Alert->asXML());
 			}
 		}
-<<<<<<< HEAD
-		
-		function appendFooter(){
-		
-			$version = new XMLElement('p', 'Symphony ' . Symphony::Configuration()->get('version', 'symphony'), array('id' => 'version'));
-			$this->Form->appendChild($version);
-						
-			$ul = new XMLElement('ul');
-			$ul->setAttribute('id', 'usr');
-
-			$li = new XMLElement('li');
-			$li->appendChild(new XMLElement('a', $this->_Parent->Author->getFullName(), array(
-				'id' => 'user' . $this->_Parent->Author->get('id'),
-				'class' => $this->_Parent->Author->get('user_type'),
-				'name' => $this->_Parent->Author->get('username'),
-				'href' => URL . '/symphony/system/authors/edit/' . $this->_Parent->Author->get('id') . '/'
-			)));
-			$ul->appendChild($li);
-			
-			$li = new XMLElement('li');
-			$li->appendChild(Widget::Anchor(__('Logout'), URL . '/symphony/logout/'));
-			$ul->appendChild($li);
-			
-			###
-			# Delegate: AddElementToFooter
-			# Description: Add new list elements to the footer
-			$this->_Parent->ExtensionManager->notifyMembers('AddElementToFooter', '/backend/', array('wrapper' => &$ul));
-						
-			$this->Form->appendChild($ul);
-		}
-		
-		function appendSubheading($string, $link=NULL){
-			
-			if($link && is_object($link)) $string .= ' ' . $link->generate(false);
-			elseif($link) $string .= ' ' . $link;
-			
-			$this->Form->appendChild(new XMLElement('h2', $string));
-		}
-		
-		function appendNavigation(){
-=======
->>>>>>> 4ff048c2
 
 		/**
 		 * This function will append the Navigation to the AdministrationPage.
