<?php

	if(!function_exists('processRecordGroup')){
		function processRecordGroup(&$wrapper, $element, $group, $ds, &$Parent, &$entryManager, &$fieldPool, &$param_pool, $param_output_only=false){
			
			$xGroup = new XMLElement($element, NULL, $group['attr']);
			$key = 'ds-' . $ds->dsParamROOTELEMENT;
			
			if(!$section = $entryManager->sectionManager->fetch($this->getSource())){
				$about = $this->about();
				trigger_error(__('The section associated with the data source <code>%s</code> could not be found.', array($about['name'])), E_USER_ERROR);
			}
			
			if (!isset($this->dsParamASSOCIATEDENTRYCOUNTS) || $this->dsParamASSOCIATEDENTRYCOUNTS == 'yes') $associated_sections = $section->fetchAssociatedSections();
			
			if(is_array($group['records']) && !empty($group['records'])){
				foreach($group['records'] as $entry){
					
					$data = $entry->getData();
					$fields = array();

					$xEntry = new XMLElement('entry');
					$xEntry->setAttribute('id', $entry->get('id'));
					
					if (is_array($associated_sections)) {
						$associated_entry_counts = $entry->fetchAllAssociatedEntryCounts($associated_sections);
						if(is_array($associated_entry_counts) && !empty($associated_entry_counts)){
							foreach($associated_entry_counts as $section_id => $count){
								foreach($associated_sections as $section) { 
									if ($section['id'] == $section_id) $xEntry->setAttribute($section['handle'], ''.$count.'');
								}							
							}
						}
					}

					if(isset($ds->dsParamPARAMOUTPUT)){
						if($ds->dsParamPARAMOUTPUT == 'system:id') $param_pool[$key][] = $entry->get('id');
						elseif($ds->dsParamPARAMOUTPUT == 'system:date') $param_pool[$key][] = DateTimeObj::get('c', strtotime($entry->creationDate));
						elseif($ds->dsParamPARAMOUTPUT == 'system:author') $param_pool[$key][] = $entry->get('author_id');
					}

					foreach($data as $field_id => $values){

						if(!isset($fieldPool[$field_id]) || !is_object($fieldPool[$field_id]))
							$fieldPool[$field_id] =& $entryManager->fieldManager->fetch($field_id);

						if(isset($ds->dsParamPARAMOUTPUT) && $ds->dsParamPARAMOUTPUT == $fieldPool[$field_id]->get('element_name')){
							$param_pool[$key][] = $fieldPool[$field_id]->getParameterPoolValue($values);
						}
						
						if (!$param_output_only) foreach ($ds->dsParamINCLUDEDELEMENTS as $handle) {
							list($handle, $mode) = preg_split('/\s*:\s*/', $handle, 2);
							if($fieldPool[$field_id]->get('element_name') == $handle) {
								$fieldPool[$field_id]->appendFormattedElement($xEntry, $values, ($ds->dsParamHTMLENCODE ? true : false), $mode);
							}
						}
					}

					if(!$param_output_only){ 
						if(in_array('system:date', $ds->dsParamINCLUDEDELEMENTS)){ 
							$xEntry->appendChild(General::createXMLDateObject(strtotime($entry->creationDate), 'system-date'));
						}
						$xGroup->appendChild($xEntry);
					}
										
				} 
			}
			
			if(is_array($group['groups']) && !empty($group['groups'])){
				foreach($group['groups'] as $element => $group){
					foreach($group as $g) processRecordGroup($xGroup, $element, $g, $ds, $Parent, $entryManager, $fieldPool, $param_pool, $param_output_only);
				}	
			}
					
			if(!$param_output_only) $wrapper->appendChild($xGroup);
			
			return;
		}
	}
	
	$fieldPool = array();
	$where = NULL;
	$joins = NULL;
	$group = false;

	include_once(TOOLKIT . '/class.entrymanager.php');
	$entryManager = new EntryManager($this->_Parent);
	
	$include_pagination_element = @in_array('system:pagination', $this->dsParamINCLUDEDELEMENTS);
	
	if(is_array($this->dsParamFILTERS) && !empty($this->dsParamFILTERS)){
		foreach($this->dsParamFILTERS as $field_id => $filter){
			
			if((is_array($filter) && empty($filter)) || trim($filter) == '') continue;
			
			if(!is_array($filter)){
				$filter_type = $this->__determineFilterType($filter);
	
				$value = preg_split('/'.($filter_type == DS_FILTER_AND ? '\+' : ',').'\s*/', $filter, -1, PREG_SPLIT_NO_EMPTY);			
				$value = array_map('trim', $value);
			}
			
			else $value = $filter;
			
			if(!isset($fieldPool[$field_id]) || !is_object($fieldPool[$field_id]))
				$fieldPool[$field_id] =& $entryManager->fieldManager->fetch($field_id);
			
			if($field_id != 'id' && !($fieldPool[$field_id] instanceof Field)){
				throw new Exception(
					__('Error creating field object with id %1$d, for filtering in data source "%2$s". Check this field exists.', 
							$field_id, 
							$this->dsParamROOTELEMENT)
				);
			}
						
			if($field_id == 'id') $where = " AND `e`.id IN ('".@implode("', '", $value)."') ";
			else{ 
				if(!$fieldPool[$field_id]->buildDSRetrivalSQL($value, $joins, $where, ($filter_type == DS_FILTER_AND ? true : false))){ $this->_force_empty_result = true; return; }
				if(!$group) $group = $fieldPool[$field_id]->requiresSQLGrouping();
			}
			
		}
	}
	
	if($this->dsParamSORT == 'system:id') $entryManager->setFetchSorting('id', $this->dsParamORDER);
	elseif($this->dsParamSORT == 'system:date') $entryManager->setFetchSorting('date', $this->dsParamORDER);
	else $entryManager->setFetchSorting($entryManager->fieldManager->fetchFieldIDFromElementName($this->dsParamSORT, $this->getSource()), $this->dsParamORDER);
	
	// combine INCLUDEDELEMENTS and PARAMOUTPUT into an array of field names
	$datasource_schema = $this->dsParamINCLUDEDELEMENTS;
	if (!is_array($datasource_schema)) $datasource_schema = array();
	if ($this->dsParamPARAMOUTPUT) $datasource_schema[] = $this->dsParamPARAMOUTPUT;
	if ($this->dsParamGROUP) $datasource_schema[] = $entryManager->fieldManager->fetchHandleFromElementName($this->dsParamGROUP);
	
	$entries = $entryManager->fetchByPage($this->dsParamSTARTPAGE, 
										  $this->getSource(), 
										  ($this->dsParamLIMIT >= 0 ? $this->dsParamLIMIT : NULL), 
										  $where, $joins, $group, 
										  (!$include_pagination_element ? true : false), 
										  true,
										  $datasource_schema);

	if(!$section = $entryManager->sectionManager->fetch($this->getSource())){
		$about = $this->about();
		trigger_error(__('The section associated with the data source <code>%s</code> could not be found.', array($about['name'])), E_USER_ERROR);
	}
	
	$sectioninfo = new XMLElement('section', $section->get('name'), array('id' => $section->get('id'), 'handle' => $section->get('handle')));
	
	$key = 'ds-' . $this->dsParamROOTELEMENT;
									
	if($entries['total-entries'] <= 0 && (!is_array($entries['records']) || empty($entries['records']))){
		if($this->dsParamREDIRECTONEMPTY == 'yes') $this->__redirectToErrorPage();
		$this->_force_empty_result = false;
		$result = $this->emptyXMLSet();
		$result->prependChild($sectioninfo);
		
		if($include_pagination_element) {
			$pagination_element = General::buildPaginationElement();
			
			if($pagination_element instanceof XMLElement && $result instanceof XMLElement){
				$result->prependChild($pagination_element); 
			}
		}
		
		$param_pool[$key][] = '';
	}
	
	else{
	
		if(!$this->_param_output_only){			
			$result = new XMLElement($this->dsParamROOTELEMENT);
		
			$result->appendChild($sectioninfo);
			
			if($include_pagination_element){
				
				$t = ($this->dsParamLIMIT >= 0 ? $this->dsParamLIMIT : $entries['total-entries']);
				
				$pagination_element = General::buildPaginationElement(
					$entries['total-entries'], 
					$entries['total-pages'], 
					$t, 
					$this->dsParamSTARTPAGE);

				if($pagination_element instanceof XMLElement && $result instanceof XMLElement){
					$result->prependChild($pagination_element); 
				}
				
			}
		}
		
		if(isset($this->dsParamPARAMOUTPUT) && !is_array($param_pool[$key])) $param_pool[$key] = array();
		
		if($this->dsParamLIMIT > 0){
		
			if(isset($this->dsParamGROUP)):
				$fieldPool[$this->dsParamGROUP] =& $entryManager->fieldManager->fetch($this->dsParamGROUP);		
				$groups = $fieldPool[$this->dsParamGROUP]->groupRecords($entries['records']);		
		
				foreach($groups as $element => $group){
					foreach($group as $g) processRecordGroup($result, $element, $g, $this, $this->_Parent, $entryManager, $fieldPool, $param_pool, $this->_param_output_only);
				}
		
			else:
				
				if (!isset($this->dsParamASSOCIATEDENTRYCOUNTS) || $this->dsParamASSOCIATEDENTRYCOUNTS == 'yes') $associated_sections = $section->fetchAssociatedSections();
				
				foreach($entries['records'] as $entry){

					$data = $entry->getData();
					$fields = array();
		
					$xEntry = new XMLElement('entry');
					$xEntry->setAttribute('id', $entry->get('id'));
					
<<<<<<< HEAD
					$associated_entry_counts = $entry->fetchAllAssociatedEntryCounts();
					if(is_array($associated_entry_counts) && !empty($associated_entry_counts)){
						foreach($associated_entry_counts as $section_id => $count){
							$section_handle = Symphony::Database()->fetchVar('handle', 0, "SELECT `handle` FROM `tbl_sections` WHERE `id` = '$section_id' LIMIT 1");
							$xEntry->setAttribute($section_handle, ''.$count.'');
=======
					if (is_array($associated_sections)) {
						$associated_entry_counts = $entry->fetchAllAssociatedEntryCounts($associated_sections);
						if(is_array($associated_entry_counts) && !empty($associated_entry_counts)){
							foreach($associated_entry_counts as $section_id => $count){
								foreach($associated_sections as $section) { 
									if ($section['id'] == $section_id) $xEntry->setAttribute($section['handle'], ''.$count.'');
								}							
							}
>>>>>>> 52621226
						}
					}

					if(isset($this->dsParamPARAMOUTPUT)){
						if($this->dsParamPARAMOUTPUT == 'system:id') $param_pool[$key][] = $entry->get('id');
						elseif($this->dsParamPARAMOUTPUT == 'system:date') $param_pool[$key][] = DateTimeObj::get('c', strtotime($entry->creationDate));
						elseif($this->dsParamPARAMOUTPUT == 'system:author') $param_pool[$key][] = $entry->get('author_id');
					}
					
					foreach($data as $field_id => $values){

						if(!isset($fieldPool[$field_id]) || !is_object($fieldPool[$field_id]))
							$fieldPool[$field_id] =& $entryManager->fieldManager->fetch($field_id);
			
						if(isset($this->dsParamPARAMOUTPUT) && $this->dsParamPARAMOUTPUT == $fieldPool[$field_id]->get('element_name')){
							$param_pool[$key][] = $fieldPool[$field_id]->getParameterPoolValue($values);
						}

						if (!$this->_param_output_only) foreach ($this->dsParamINCLUDEDELEMENTS as $handle) {
							list($handle, $mode) = preg_split('/\s*:\s*/', $handle, 2);
							if($fieldPool[$field_id]->get('element_name') == $handle) {
								$fieldPool[$field_id]->appendFormattedElement($xEntry, $values, ($this->dsParamHTMLENCODE ? true : false), $mode);
							}
						}
					}

					if($this->_param_output_only) continue;
					
					if(in_array('system:date', $this->dsParamINCLUDEDELEMENTS)){ 
						$xEntry->appendChild(General::createXMLDateObject(strtotime($entry->creationDate), 'system-date'));
					}
					
					$result->appendChild($xEntry);
				}
		
			endif;
		}
		
	}
<|MERGE_RESOLUTION|>--- conflicted
+++ resolved
@@ -214,13 +214,6 @@
 					$xEntry = new XMLElement('entry');
 					$xEntry->setAttribute('id', $entry->get('id'));
 					
-<<<<<<< HEAD
-					$associated_entry_counts = $entry->fetchAllAssociatedEntryCounts();
-					if(is_array($associated_entry_counts) && !empty($associated_entry_counts)){
-						foreach($associated_entry_counts as $section_id => $count){
-							$section_handle = Symphony::Database()->fetchVar('handle', 0, "SELECT `handle` FROM `tbl_sections` WHERE `id` = '$section_id' LIMIT 1");
-							$xEntry->setAttribute($section_handle, ''.$count.'');
-=======
 					if (is_array($associated_sections)) {
 						$associated_entry_counts = $entry->fetchAllAssociatedEntryCounts($associated_sections);
 						if(is_array($associated_entry_counts) && !empty($associated_entry_counts)){
@@ -229,7 +222,6 @@
 									if ($section['id'] == $section_id) $xEntry->setAttribute($section['handle'], ''.$count.'');
 								}							
 							}
->>>>>>> 52621226
 						}
 					}
 
