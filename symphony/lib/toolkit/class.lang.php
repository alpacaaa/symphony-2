<?php
	/**
	 * @package toolkit
	 */
	/**
	 * The translation function accepts an English string and returns its translation
	 * to the active system language. If the given string is not available in the
	 * current dictionary the original English string will be returned. Given an optional
	 * `$inserts` array, the function will replace translation placeholders using `vsprintf()`.
	 * Since Symphony 2.3, it is also possible to have multiple translation of the same string
	 * according to the page namespace (i.e. the `value returned by `Symphony`s getPageNamespace()
	 * method). In your lang file, use the `$dictionary` key as namespace and its value as an array
	 * of context-aware translations, as shown below:
	 *
	 * $dictionary = array(
	 * 		[...]
	 *
	 * 		'Create new' => 'Translation for Create New',
	 *
	 * 		'/blueprints/datasources' => array(
	 * 			'Create new' =>
	 * 			'If we are inside a /blueprints/datasources/* page, this translation will be returned for the string'
	 * 		),
	 *
	 * 		[...]
	 *	);
	 *
	 * @see core.Symphony#getPageNamespace()
	 * @param string $string
	 *  The string that should be translated
	 * @param array $inserts (optional)
	 *  Optional array used to replace translation placeholders, defaults to NULL
	 * @return
	 *  Returns the translated string
	 */
	function __($string, $inserts=NULL) {
		return Lang::translate($string, $inserts);
	}

	/**
	 * The Lang class loads and manages languages
	 */
	Class Lang {

		/**
		 * Array of transliterations
		 * @var array
		 */
		private static $_transliterations;

		/**
		 * Code of active language
		 * @var string
		 */
		private static $_lang;

		/**
		 * Context information of all available languages
		 * @var array
		 */
		private static $_languages;

		/**
		 * Array of localized strings
		 * @var array
		 */
		private static $_dictionary;

		/**
		 * Array of localized date and time strings
		 * @var array
		 */
		private static $_datetime_dictionary;

		/**
		 * Get the current dictionary
		 *
		 * @return array
		 *	Return the dictionary
		 */
		public static function Dictionary() {
			return self::$_dictionary;
		}

		/**
		 * Get a list of either enabled or disabled languages. Example:
		 *
		 *		array(
		 *			[...]
		 *
		 *			'en' => array(
		 *				'name' => 'English',
		 *				'handle' => 'english',
		 *				'extensions' => array()
		 *			),
		 *
		 *			'it' => array(
		 *				'name' => 'Italiano',
		 *				'handle' => 'italian',
		 *				'extensions' => array(
		 *					[...]
		 *				)
		 *			),
		 *
		 *			[...]
		 *		)
		 *
		 * @see toolkit.Lang#createLanguage()
		 * @since Symphony 2.3
		 * @return array
		 *	Return an array of languages (both enabled and disabled)
		 */
		public static function Languages() {
			return self::$_languages;
		}

		/**
		 * Get transliterations
		 *
		 * @return array
		 *	Returns the transliterations array
		 */
		public static function Transliterations() {
			return self::$_transliterations;
		}

		/**
		 * Initialize transliterations, datetime dictionary and languages array.
		 */
		public static function initialize() {
			self::$_dictionary = array();

			// Load default datetime strings
			if(empty(self::$_datetime_dictionary)) {
				include(LANG . '/datetime.php');

				self::$_datetime_dictionary = $datetime_strings;
			}

			// Load default transliterations
			if(empty(self::$_transliterations)) {
				include(LANG . '/transliterations.php');

				self::$_transliterations = $transliterations;
			}

			// Load default English language
			if(empty(self::$_languages)) {
				self::$_languages = self::createLanguage('en', 'English', 'english');
			}

			// Fetch all available languages
			self::fetch();
		}

		/**
		 * Create an array of Language information for internal use.
		 *
		 * @since Symphony 2.3
		 * @param string $code
		 *	Language code, e. g. 'en' or 'pt-br'
		 * @param string $name
		 *	Language name
		 * @param string $handle (optional)
		 *	Handle for the given language, used to build a valid 'lang_$handle' extension's handle.
		 *	Defaults to null.
		 * @param array $extensions (optional)
		 *	An array of extensions that support the given language.
		 * @return array
		 *  An array of Language information.
		 */
		private static function createLanguage($code, $name, $handle = null, array $extensions = array()) {
			return array(
				$code => array(
					'name' => $name,
					'handle' => $handle,
					'extensions' => $extensions
				)
			);
		}

		/**
		 * Fetch all languages available in the core language folder and the language extensions.
		 * The function stores all language information in the private variable `$_languages`.
		 * It contains an array with the name and handle of each language and an array of all
		 * extensions available in that language.
		 */
		private static function fetch() {
			// Fetch extensions
			$extensions = new DirectoryIterator(EXTENSIONS);

			// Language extensions
			foreach($extensions as $extension) {
<<<<<<< HEAD
				// Core translations
				$core_handle = (strpos($extension->getFilename(), 'lang_') !== false)
					? str_replace('lang_', '', $extension->getFilename())
					: null;
=======
				if($extension->isDot() || $extension->isFile()) continue;
>>>>>>> 6de89c43

				// Loop over the `/lang` directory of this `$extension` searching for language
				// files. If `/lang` isn't a directory, `UnexpectedValueException` will be
				// thrown.
				try {
					$directory = new DirectoryIterator($extension->getPathname() . '/lang');
					foreach($directory as $file) {
						if($file->isDot()) continue;

						include($file->getPathname());

						// Get language code
						$code = explode('.', $file);
						$code = $code[1];

						$lang = self::$_languages[$code];

						// Available extensions
						$extensions = (isset($lang)) ? $lang['extensions'] : array();

						// Core translations
						if($core_handle){
							$handle = $core_handle;
						}
						// Extension translations
						else {
							$handle = (isset($lang)) ? $lang['handle'] : null;
							$extensions = array_merge(array($extension->getFilename()), $extensions);
						}

						// Merge languages ($about is declared inside $path)
						$temp = self::createLanguage($code, $about['name'], $handle, $extensions);

						if(isset($lang)){
							foreach($lang as $key => $value){
								self::$_languages[$code][$key] = $temp[$code][$key];
							}
						}
						else {
							self::$_languages[$code] = $temp[$code];
						}
					}
				}
				catch (UnexpectedValueException $ex) {
					continue;
				}
			}
		}

		/**
		 * Set system language, load translations for core and extensions. If the specified language
		 * cannot be found, Symphony will default to English.
		 *
		 * Note: Beginning with Symphony 2.2 translations bundled with extensions will only be loaded
		 * when the core dictionary of the specific language is available.
		 *
		 * @param string $code
		 *	Language code, e. g. 'en' or 'pt-br'
		 * @param boolean $checkStatus (optional)
		 *  If false, set the language even if it's not enabled. Defaults to true.
		 */
		public static function set($code, $checkStatus = true) {
			if(!$code || $code == self::get()) return;

			// Store current language code
			self::$_lang = $code;

			// Language file available
			if($code != 'en' && (self::isLanguageEnabled($code) || $checkStatus == false)) {

				// Clear dictionary
				self::$_dictionary = array();

				// Load core translations
				self::load(vsprintf('%s/lang_%s/lang/lang.%s.php', array(
					EXTENSIONS, self::$_languages[$code]['handle'], $code
				)));

				// Load extension translations
				foreach(self::$_languages[$code]['extensions'] as $extension) {
					self::load(vsprintf('%s/%s/lang/lang.%s.php', array(
						EXTENSIONS, $extension, $code
					)));
				}
			}

			// Language file unavailable, use default language
			elseif($code != 'en') {
				self::$_lang = 'en';

				// Log error, if possible
				if(class_exists('Symphony')) {
					Symphony::Log()->pushToLog(
						__('The selected language could not be found. Using default English dictionary instead.'),
						E_ERROR,
						true
					);
				}
			}
		}

		/**
		 * Given a valid language code, this function checks if the language is enabled.
		 *
		 * @since Symphony 2.3
		 * @param string $code
		 *	Language code, e. g. 'en' or 'pt-br'
		 * @return boolean
		 *  If true, the language is enabled.
		 */
		public static function isLanguageEnabled($code) {
			if($code == 'en') return true;

			$handle = (isset(self::$_languages[$code])) ? self::$_languages[$code]['handle'] : '';
			$enabled_extensions = array();

			// Fetch list of active extensions
			if(class_exists('Symphony') && (!is_null(Symphony::ExtensionManager()))){
				$enabled_extensions = Symphony::ExtensionManager()->listInstalledHandles();
			}

			return in_array('lang_' . $handle, $enabled_extensions);
		}

		/**
		 * Load language file. Each language file contains three arrays:
		 * about, dictionary and transliterations.
		 *
		 * @param string $path
		 *	Path of the language file that should be loaded
		 */
		private static function load($path) {

			// Load language file
			if(file_exists($path)) {
				require($path);
			}

			// Populate dictionary ($dictionary is declared inside $path)
			if(isset($dictionary) && is_array($dictionary)) {
				self::$_dictionary = array_merge(self::$_dictionary, $dictionary);
			}

			// Populate transliterations ($transliterations is declared inside $path)
			if(isset($transliterations) && is_array($transliterations)) {
				self::$_transliterations = array_merge(self::$_transliterations, $transliterations);
			}

		}

		/**
		 * Get current language
		 *
		 * @return string
		 */
		public static function get() {
			return self::$_lang;
		}

		/**
		 * This function is an internal alias for `__()`.
		 *
		 * @since Symphony 2.3
		 * @see toolkit.__()
		 * @param string $string
		 *  The string that should be translated
		 * @param array $inserts (optional)
		 *  Optional array used to replace translation placeholders, defaults to NULL
		 * @param string $namespace (optional)
		 *  Optional string used to define the namespace, defaults to NULL.
		 * @return string
		 *  Returns the translated string
		 */
		public function translate($string, array $inserts = null, $namespace = null) {
			if(is_null($namespace) && class_exists('Symphony')){
				$namespace = Symphony::getPageNamespace();
			}

			if(isset($namespace) && isset(self::$_dictionary[$namespace][$string])) {
				$translated = self::$_dictionary[$namespace][$string];
			}
			else if(isset(self::$_dictionary[$string])) {
				$translated = self::$_dictionary[$string];
			}
			else {
				$translated = $string;
			}

			$translated = empty($translated) ? $string : $translated;

			// Replace translation placeholders
			if(is_array($inserts) && !empty($inserts)) {
				$translated = vsprintf($translated, $inserts);
			}

			return $translated;
		}

		/**
		 * Get an array of the codes and names of all languages that are available system wide.
		 *
		 * Note: Beginning with Symphony 2.2 language files are only available
		 * when the language extension is explicitly enabled.
		 *
		 * @param boolean $checkStatus (optional)
		 *  If false, retrieves a list a languages that support core translation.
		 * @return array
		 *	Returns an associative array of language codes and names, e. g. 'en' => 'English'
		 */
		public static function getAvailableLanguages($checkStatus = true) {
			$languages = array();

			// Get available languages
			foreach(self::$_languages as $key => $language) {
				if(self::isLanguageEnabled($key) || ($checkStatus == false && isset($language['handle']))){
					$languages[$key] = $language['name'];
				}
			}

			// Return languages codes
			return $languages;
		}

		/**
		 * Check if Symphony is localised.
		 *
		 * @return boolean
		 *	Returns true for localized system, false for English system
		 */
		public function isLocalized() {
			return (self::get() != 'en');
		}

		/**
		 * Localize dates.
		 *
		 * @param string $string
		 *	Standard date that should be localized
		 * @return string
		 *	Return the given date with translated month and day names
		 */
		public static function localizeDate($string) {
			// Only translate dates in localized environments
			if(self::isLocalized()) {
				foreach(self::$_datetime_dictionary as $value) {
					$string = preg_replace('/\b' . $value . '\b/i', self::translate($value), $string);
				}
			}

			return $string;
		}

		/**
		 * Standardize dates.
		 *
		 * @param string $string
		 *	Localized date that should be standardized
		 * @return string
		 *	Returns the given date with English month and day names
		 */
		public static function standardizeDate($string) {

			// Only standardize dates in localized environments
			if(self::isLocalized()) {

				// Translate names to English
				foreach(self::$_datetime_dictionary as $values) {
					$string = preg_replace('/\b' . $values . '\b/i', $values, $string);
				}

				// Replace custom date and time separator with space:
				// This is important, otherwise the `DateTime` constructor may break
				// @todo Test if this separator is still required. It's a hidden setting
				// and users are only aware of it if they go digging/pointed in the right direction
				$separator = Symphony::$Configuration->get('datetime_separator', 'region');
				if($separator != ' ') {
					$string = str_replace($separator, ' ', $string);
				}
			}

			return $string;
		}

		/**
		 * Given a string, this will clean it for use as a Symphony handle. Preserves multi-byte characters.
		 *
		 * @param string $string
		 *	String to be cleaned up
		 * @param int $max_length
		 *	The maximum number of characters in the handle
		 * @param string $delim
		 *	All non-valid characters will be replaced with this
		 * @param boolean $uriencode
		 *	Force the resultant string to be uri encoded making it safe for URLs
		 * @param boolean $apply_transliteration
		 *	If true, this will run the string through an array of substitution characters
		 * @param array $additional_rule_set
		 *	An array of REGEX patterns that should be applied to the `$string`. This
		 *	occurs after the string has been trimmed and joined with the `$delim`
		 * @return string
		 *	Returns resultant handle
		 */
		public static function createHandle($string, $max_length = 255, $delim = '-', $uriencode = false, $apply_transliteration = true, $additional_rule_set = NULL) {

			// Use the transliteration table if provided
			if($apply_transliteration == true){
				$string = self::applyTransliterations($string);
			}

			return General::createHandle($string, $max_length, $delim, $uriencode, $additional_rule_set);
		}

		/**
		 * Given a string, this will clean it for use as a filename. Preserves multi-byte characters.
		 *
		 * @param string $string
		 *	String to be cleaned up
		 * @param string $delim
		 *	Replacement for invalid characters
		 * @param boolean $apply_transliteration
		 *	If true, umlauts and special characters will be substituted
		 * @return string
		 *	Returns created filename
		 */
		public static function createFilename($string, $delim='-', $apply_transliteration = true) {

			// Use the transliteration table if provided
			if($apply_transliteration == true){
				$string = self::applyTransliterations($string);
			}

			return General::createFilename($string, $delim);
		}

		/**
		 * This function replaces special characters according to the values stored inside
		 * `$_transliterations`.
		 *
		 * @since Symphony 2.3
		 * @param string $string
		 *	The string that should be cleaned-up
		 * @return
		 *	Returns the transliterated string
		 */
		private static function applyTransliterations($string) {
			// Apply the straight transliterations with strtr as it's much faster
			$string = strtr($string, self::$_transliterations['straight']);

			// Apply the regex rules over the resulting $string
			return preg_replace(
				array_keys(self::$_transliterations['regexp']),
				array_values(self::$_transliterations['regexp']),
				$string
			);
		}

		/**
		 * Returns boolean if PHP has been compiled with unicode support. This is
		 * useful to determine if unicode modifier's can be used in regular expression's
		 *
		 * @link http://stackoverflow.com/questions/4509576/detect-if-pcre-was-built-without-the-enable-unicode-properties-or-enable-utf8
		 * @since Symphony 2.2.2
		 * @return boolean
		 */
		public static function isUnicodeCompiled() {
			return (@preg_match('/\pL/u', 'a') == 1 ? true : false);
		}

	}

	/**
	 * Status when a language is installed and enabled (will be removed in Symphony 2.4)
	 * @deprecated
	 * @var integer
	 */
	define_safe('LANGUAGE_ENABLED', 10);

	/**
	 * Status when a language is disabled (will be removed in Symphony 2.4)
	 * @deprecated
	 * @var integer
	 */
	define_safe('LANGUAGE_DISABLED', 11);<|MERGE_RESOLUTION|>--- conflicted
+++ resolved
@@ -191,14 +191,12 @@
 
 			// Language extensions
 			foreach($extensions as $extension) {
-<<<<<<< HEAD
+				if($extension->isDot() || $extension->isFile()) continue;
+
 				// Core translations
 				$core_handle = (strpos($extension->getFilename(), 'lang_') !== false)
 					? str_replace('lang_', '', $extension->getFilename())
 					: null;
-=======
-				if($extension->isDot() || $extension->isFile()) continue;
->>>>>>> 6de89c43
 
 				// Loop over the `/lang` directory of this `$extension` searching for language
 				// files. If `/lang` isn't a directory, `UnexpectedValueException` will be
