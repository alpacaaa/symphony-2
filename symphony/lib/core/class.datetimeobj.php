--- conflicted
+++ resolved
@@ -48,13 +48,7 @@
 		 *	The formatted date
 		 */
 		public static function get($format, $timestamp = 'now', $timezone = null) {
-<<<<<<< HEAD
-
-			// Format date
-			return DateTimeObj::format($timestamp, $format, false, $timezone);
-=======
 			return self::format($timestamp, $format, false, $timezone);
->>>>>>> 10bd6350
 		}
 
 		/**
@@ -68,21 +62,14 @@
 		 * @param string $format (optional)
 		 *	A valid PHP date format, defaults to ISO 8601
 		 * @param boolean $localize (optional)
-		 *	Localizes the output, if true, defaults to false
+		 *	Localizes the output, if true, defaults to true
 		 * @param string $timezone (optional)
 		 *	The timezone associated with the timestamp
 		 * @return string
-<<<<<<< HEAD
 		 *	The formatted date
 		 */
-		public static function format($string = 'now', $format = 'c', $localize = false, $timezone = null) {
+		public static function format($string = 'now', $format = 'c', $localize = true, $timezone = null) {
 
-=======
-		 *	The formatted date	 
-		 */		
-		public static function format($string = 'now', $format = 'c', $localize = true, $timezone = null) {
-			
->>>>>>> 10bd6350
 			// Current date and time
 			if($string == 'now' || empty($string)) {
 				$date = new DateTime();
