<<<<<<< HEAD
/* Basic Styles */
body {
	background: #fff;
	color: #222;
	font: 68.75%/1.5 Lucida Grande, Tahoma, Verdana, sans-serif;
=======
/*-----------------------------------------------------------------------------
	Reset
-----------------------------------------------------------------------------*/

/* Based on Eric Meyer's reset
 * http://meyerweb.com/eric/tools/css/reset/
 * v1.0 | 20080212
 */

html, body, div, span, applet, object, iframe,
h1, h2, h3, h4, h5, h6, p, blockquote, pre,
a, abbr, acronym, address, big, cite, code,
del, dfn, em, font, img, ins, kbd, q, s, samp,
small, strike, strong, sub, sup, tt, var,
b, u, i, center,
dl, dt, dd, ol, ul, li,
fieldset, form, label, legend,
table, caption, tbody, tfoot, thead, tr, th, td {
	margin: 0;
	padding: 0;
	border: 0;
	font-size: 1em;
	vertical-align: baseline;
	background: transparent;
	text-decoration: none;
>>>>>>> 46411781
}
input, select, textarea, button {
	margin: 0;
	padding: 0;
	font-size: 1em;
}
ol, ul {
	list-style: none;
}
table {
	border-collapse: collapse;
	border-spacing: 0;
}

/*-----------------------------------------------------------------------------
	Shared styles
-----------------------------------------------------------------------------*/

body {
	font: 68.75%/1.5 Lucida Grande, Tahoma, Verdana, sans-serif;
}
h1, h2 {
	font: 127.28% Lucida Grande, Leelawadee, Tahoma, Verdana, sans-serif;
}
p {
	margin-bottom: 1.5em;
}
ul, ol {
	margin: 0 0 1.5em 2.25em;
}
code {
	font: 110%/1.5 Monaco, Consolas, 'Andale Mono', monospace;
	font-size-adjust: 0.5;
}
pre {
	margin-bottom: 1.75em;
}
pre code {
	display: block;
	white-space: pre;
}

fieldset {
	position: relative;
	padding: 1em 0;
}
legend {
	line-height: 1;
}
label {
	display: block;
	margin-bottom: 1.5em;
}
label input {
	padding: 2px;
}
textarea,
label input {
	margin-top: 2px;
	width: 100%;
	font-size: 109.09%;
	font-family: inherit;
	box-sizing: border-box;
	-khtml-box-sizing: border-box;
	-moz-box-sizing: border-box;
	-ms-box-sizing: border-box;
	-webkit-box-sizing: border-box;
}
label > input[type=checkbox] {
	vertical-align: top;
}
input[size],
input[type=radio],
input[type=checkbox] {
	display: inline;
	margin: 0 0.25em 0 0;
	width: auto;
}
input[size],
label + select {
	margin-left: 0.25em;
}
select {
	width: 100%;
	display: block;
	margin-top: 2px;
	box-sizing: border-box;
	-khtml-box-sizing: border-box;
	-moz-box-sizing: border-box;
	-ms-box-sizing: border-box;
	-webkit-box-sizing: border-box;
}
select[multiple] {
	width: 100%;
	height: 10em;
}
button {
	padding: 3.5px 6px 4px;
}

/*-----------------------------------------------------------------------------
	Globals - Errors
-----------------------------------------------------------------------------*/

.invalid {
	color: #fff;
	margin-bottom: 1.5em;
}
.invalid > label {
	margin-bottom: 0;
	padding: 0.75em 1em 0.75em;
	background-color: #d42;
	border: 1px solid #c31;
	border-bottom-width: 0;
}
.invalid > p {
	margin: 0;
	padding: 0 1em 0.75em;
	background-color: #d42;
	border: 1px solid #c31;
	border-top-width: 0;
	border-bottom-color: #b21;
}
.invalid a {
	color: #fb9;
	text-decoration: underline;
}
.invalid a:hover {
	color: #721;
}
<|MERGE_RESOLUTION|>--- conflicted
+++ resolved
@@ -1,10 +1,3 @@
-<<<<<<< HEAD
-/* Basic Styles */
-body {
-	background: #fff;
-	color: #222;
-	font: 68.75%/1.5 Lucida Grande, Tahoma, Verdana, sans-serif;
-=======
 /*-----------------------------------------------------------------------------
 	Reset
 -----------------------------------------------------------------------------*/
@@ -30,7 +23,6 @@
 	vertical-align: baseline;
 	background: transparent;
 	text-decoration: none;
->>>>>>> 46411781
 }
 input, select, textarea, button {
 	margin: 0;
@@ -160,4 +152,4 @@
 }
 .invalid a:hover {
 	color: #721;
-}
+}