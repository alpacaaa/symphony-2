/*-----------------------------------------------------------------------------
	Reset
-----------------------------------------------------------------------------*/

/* Based on Eric Meyer's reset
 * http://meyerweb.com/eric/tools/css/reset/
 * v1.0 | 20080212
 */

html, body, div, span, applet, object, iframe,
header, nav, section, aside, footer,
h1, h2, h3, h4, h5, h6, p, blockquote, pre,
a, abbr, acronym, address, big, cite, code,
del, dfn, em, font, img, ins, kbd, q, s, samp,
small, strike, strong, sub, sup, tt, var,
b, u, i, center,
dl, dt, dd, ol, ul, li,
fieldset, form, label, legend,
table, caption, tbody, tfoot, thead, tr, th, td {
	margin: 0;
	padding: 0;
	border: 0;
	font-size: 1em;
	vertical-align: baseline;
	background: transparent;
	text-decoration: none;
}
input, select, textarea, button {
	margin: 0;
	padding: 0;
	font-size: 1em;
	vertical-align: baseline;
}
button::-moz-focus-inner {
	border:0;
	padding:0;
}
ol, ul {
	list-style: none;
}
table {
	border-collapse: collapse;
	border-spacing: 0;
}
header, nav, section, aside, footer {
	display: block;
}

/*-----------------------------------------------------------------------------
	Shared styles
-----------------------------------------------------------------------------*/

body {
	font: 68.75%/1.5 'Lucida Grande', Leelawadee, Tahoma, Verdana, sans-serif;
}
a {
	color: #3f69a5;
	text-decoration: underline;
	cursor: pointer;
}
a:hover {
	color: #000;
}
a:active, a:focus {
	color: #d42;
}
h1, h2 {
	font: 127.28% 'Lucida Grande', Leelawadee, Tahoma, Verdana, sans-serif;
}
p {
	margin-bottom: 15px;
}
ul, ol {
	margin: 0 0 15px 25px;
}
code,
.code {
	font: 100%/1.5 Monaco, Consolas, 'Andale Mono', monospace;
	-webkit-tab-size: 4;
	-moz-tab-size: 4;
	-ms-tab-size: 4;
	-o-tab-size: 4;
	tab-size: 4;
}
pre {
	margin-bottom: 15px;
}
pre code {
	display: block;
	white-space: pre;
}
i code {
	font-size: 1em;
	font-size-adjust: 0;
}

fieldset {
	position: relative;
	padding: 10pxm 0;
}
legend {
	line-height: 1;
}
label {
	display: block;
	margin-bottom: 15px;
}
label input {
	padding: 2px;
}
textarea,
label input {
	margin-top: 2px;
	width: 100%;
	font-size: 109.09%;
	font-family: inherit;
	-webkit-box-sizing: border-box;
	-moz-box-sizing: border-box;
	-ms-box-sizing: border-box;
	-o-box-sizing: border-box;
	box-sizing: border-box;
}
select {
	width: 100%;
	display: block;
	margin-top: 2px;
	-webkit-box-sizing: border-box;
	-moz-box-sizing: border-box;
	-ms-box-sizing: border-box;
	-o-box-sizing: border-box;
	box-sizing: border-box;
}
select[multiple] {
	width: 100%;
	height: 10em;
}
input[size],
input[type=radio],
input[type=checkbox] {
	display: inline;
	width: auto;
	margin-right: 5px;
}
button,
input[type=submit] {
<<<<<<< HEAD
	font-family: 'Lucida Grande', Leelawadee, Tahoma, Verdana, sans-serif;
}

/*-----------------------------------------------------------------------------
	Globals - Errors
-----------------------------------------------------------------------------*/

.invalid {
	color: #fff;
	margin-bottom: 1.5em;
}
body .invalid label {
	margin-bottom: 0;
	padding: 0.75em 1em 0.75em 0.75em;
	background-color: #EB6347;
	border: 1px solid #c31;
	border-bottom-width: 0;
}
body .invalid label > i {
	top: 0.75em; right: 1em;
	background-color: #d42;
	color: #EAC9C2;
}
body .invalid label > i:hover {
	background-color: rgba(221, 68, 34, 0.8) !important;
}
.invalid > .group > label {
	float: right;
	margin-left: -0.1em;
	padding: 0.75em 1.1em 0.75em 0.75em;
	border-left-width: 0;
}
.invalid > .group > label:first-child {
	float: left;
	margin-left: -2.94em;
	margin-right: 0;
	padding: 0.75em 0 0.75em 1em;
	border-left-width: 1px;
	border-right-width: 0;
	border-left-color: #c31;
}
.invalid > label {
	padding: 0.75em 1em 0.75em;
	background-color: #EB6347;
	border: 1px solid #c31;
	border-bottom-width: 0;
}
.invalid > p {
	clear: left;
	margin: 0;
	padding: 0 1em 0.75em;
	background-color: #EB6347;
	border: 1px solid #c31;
	border-top-width: 0;
	border-bottom-color: #b21;
}
.invalid p.help {
	color: #FFF;
}
.invalid a {
	color: #fb9;
	text-decoration: underline;
}
.invalid a:hover {
	color: #ffddcc;
=======
	font-family: Lucida Grande, Leelawadee, Tahoma, Verdana, sans-serif;
>>>>>>> 46e55beb
}<|MERGE_RESOLUTION|>--- conflicted
+++ resolved
@@ -143,73 +143,5 @@
 }
 button,
 input[type=submit] {
-<<<<<<< HEAD
 	font-family: 'Lucida Grande', Leelawadee, Tahoma, Verdana, sans-serif;
-}
-
-/*-----------------------------------------------------------------------------
-	Globals - Errors
------------------------------------------------------------------------------*/
-
-.invalid {
-	color: #fff;
-	margin-bottom: 1.5em;
-}
-body .invalid label {
-	margin-bottom: 0;
-	padding: 0.75em 1em 0.75em 0.75em;
-	background-color: #EB6347;
-	border: 1px solid #c31;
-	border-bottom-width: 0;
-}
-body .invalid label > i {
-	top: 0.75em; right: 1em;
-	background-color: #d42;
-	color: #EAC9C2;
-}
-body .invalid label > i:hover {
-	background-color: rgba(221, 68, 34, 0.8) !important;
-}
-.invalid > .group > label {
-	float: right;
-	margin-left: -0.1em;
-	padding: 0.75em 1.1em 0.75em 0.75em;
-	border-left-width: 0;
-}
-.invalid > .group > label:first-child {
-	float: left;
-	margin-left: -2.94em;
-	margin-right: 0;
-	padding: 0.75em 0 0.75em 1em;
-	border-left-width: 1px;
-	border-right-width: 0;
-	border-left-color: #c31;
-}
-.invalid > label {
-	padding: 0.75em 1em 0.75em;
-	background-color: #EB6347;
-	border: 1px solid #c31;
-	border-bottom-width: 0;
-}
-.invalid > p {
-	clear: left;
-	margin: 0;
-	padding: 0 1em 0.75em;
-	background-color: #EB6347;
-	border: 1px solid #c31;
-	border-top-width: 0;
-	border-bottom-color: #b21;
-}
-.invalid p.help {
-	color: #FFF;
-}
-.invalid a {
-	color: #fb9;
-	text-decoration: underline;
-}
-.invalid a:hover {
-	color: #ffddcc;
-=======
-	font-family: Lucida Grande, Leelawadee, Tahoma, Verdana, sans-serif;
->>>>>>> 46e55beb
 }