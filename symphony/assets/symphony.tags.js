/**
 * @package assets
 */

(function($) {

	/**
	 * This plugin inserts tags from a list into an input field. It offers three modes:
	 * singular - allowing only one tag at a time (add a class of .singular)
	 * multiple - allowing multiple tags, comma separated
	 * inline - which adds tags at the current cursor position (add a class of .inline)
	 *
	 * @name $.symphonyTags
	 * @class
	 *
	 * @param {Object} custom_settings An object specifying containing the attributes specified below
	 * @param {String} [custom_settings.items='li'] Selector to find collapsible items within the container
	 *
	 *	@example

			$('.tags').symphonyTags();
	 */
	$.fn.symphonyTags = function(options) {
		var objects = this,
			settings = {
				items: 'li'
			};

		$.extend(settings, options);

	/*-----------------------------------------------------------------------*/

		objects.on('click.tags', settings.items, function(event) {
			var item = $(this),
				object = item.parent(),
				input = object.prev().find('input'),
				value = input.val(),
				tag = item.attr('class') || item.text();

			// Singular
			if(object.is('.singular')) {
				input.val(tag);
			}

			// Inline
			else if(object.is('.inline')) {
				var start = input[0].selectionStart,
					end = input[0].selectionEnd,
					position = 0;

				// Insert tag
				if(start > 0) {
					input.val(value.substring(0, start) + tag + value.substring(end, value.length));
					position = start + tag.length;
				}

				// Append tag
				else {
					input.val(value + tag);
					position = value.length + tag.length;
				}

				// Reset cursor position
				input[0].selectionStart = position;
				input[0].selectionEnd = position;
			}

			// Multiple
			else {
<<<<<<< HEAD
				var exp = new RegExp('^' + tag.replace(/[-[\]{}()*+?.,\\^$|#\s]/g, "\\$&") + '$', 'i'),
					tags = value.split(/,\s*/),
=======
				var tags = value.split(/,\s*/),
>>>>>>> 71a9527e
					removed = false;

				// Check existing tags
				for(var index in tags) {

					// Remove existing tag
					if(tags[index] == tag) {
						tags.splice(index, 1);
						removed = true;
					}

					// Remove empty tags
					else if(tags[index] == '') {
						tags.splice(index, 1);
					}
				}

				// Add new tag
				if(removed === false) {
					tags.push(tag);
				}

				// Save tags
				input.val(tags.join(', '));
			}
		});

	/*-----------------------------------------------------------------------*/

		return objects;
	};

})(jQuery.noConflict());<|MERGE_RESOLUTION|>--- conflicted
+++ resolved
@@ -67,12 +67,8 @@
 
 			// Multiple
 			else {
-<<<<<<< HEAD
 				var exp = new RegExp('^' + tag.replace(/[-[\]{}()*+?.,\\^$|#\s]/g, "\\$&") + '$', 'i'),
 					tags = value.split(/,\s*/),
-=======
-				var tags = value.split(/,\s*/),
->>>>>>> 71a9527e
 					removed = false;
 
 				// Check existing tags
