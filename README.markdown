--- conflicted
+++ resolved
@@ -1,26 +1,14 @@
 # Symphony 2 #
 
-<<<<<<< HEAD
-- Version: 2.2.5
-- Date: November 13th, 2011
-- Release Notes: <http://symphony-cms.com/download/releases/version/2.2.5/>
-- Github Repository: <http://github.com/symphonycms/symphony-2/tree/2.2.5>
-=======
 - Version: 2.3dev
 - Date: unreleased
 - Release Notes: <https://gist.github.com/1162216>
 - Github Repository: <http://github.com/symphonycms/symphony-2/tree/integration>
->>>>>>> 71a9527e
-
 
 ## Overview
 
 Symphony is a `PHP` & `MySQL` based CMS that utilises `XML` and `XSLT` as
-<<<<<<< HEAD
-its core technologies. This repository represents version "2.2.5" and is considered stable.
-=======
 its core technologies. This repository represents version "2.3dev" and is considered unstable.
->>>>>>> 71a9527e
 
 Visit the forum at <http://symphony-cms.com/discuss/>
 
@@ -34,14 +22,11 @@
 
 #### JSON
 
-<<<<<<< HEAD
-=======
 Symphony makes use of PHP's built in `json` functions which are enabled by default
 in PHP 5.2 and above. If they are missing, ensure PHP wasn't compiled with `--disable-json`
 
 #### A note for Windows developers
 
->>>>>>> 71a9527e
 While Windows is not officially supported for production, we understand many
 developers use WAMP for Symphony development before deploying to a production
 server. The Symphony team recommends that while using WAMP, developers use
